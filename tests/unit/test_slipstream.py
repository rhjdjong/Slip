# Copyright (c) 2020 Ruud de Jong
# This file is part of the SlipLib project which is released under the MIT license.
# See https://github.com/rhjdjong/SlipLib for details.

import io
from unittest.mock import patch

import pytest
import sliplib
from sliplib import SlipStream, END, ESC, ProtocolError


def test_slip_stream_fails_if_instantiated_with_non_io_stream_argument():
    with pytest.raises(TypeError):
        SlipStream('string is not valid as a bytestream')


def test_slip_stream_fails_if_instantiated_with_non_bytestream_argument():
    with pytest.raises(TypeError):
        SlipStream(io.StringIO())


# noinspection PyAttributeOutsideInit
class TestSlipStreamWithBytesIO:
    @pytest.fixture(autouse=True)
    def setup(self):
        self.basestream = io.BytesIO()
        # noinspection PyTypeChecker
        self.slipstream = SlipStream(self.basestream)
        yield
        self.slipstream.close()

    def test_stream_creation(self):
        assert self.slipstream.stream is self.basestream

    def test_stream_reading(self):
        msg_list = [b'hallo', b'bye']
        self.basestream.write(END + msg_list[0] + END + END + msg_list[1] + END)
        self.basestream.seek(0)
        assert self.slipstream.recv_msg() == msg_list[0]
        assert self.slipstream.recv_msg() == msg_list[1]
        self.basestream.close()
        # No more messages
        assert self.slipstream.recv_msg() == b''

    def test_stream_writing(self):
        msg_list = [b'hallo', b'bye']
        for msg in msg_list:
            self.slipstream.send_msg(msg)
        assert self.basestream.getvalue() == END + msg_list[0] + END + END + msg_list[1] + END

    @pytest.mark.parametrize('method', [
        'detach', 'getbuffer', 'getvalue', 'peek', 'raw', 'read', 'read1', 'readinto', 'readinto1',
        'readline', 'readlines', 'seek', 'tell', 'truncate', 'write', 'writelines'
    ])
    def test_exception_for_not_supported_operations(self, method):
        with pytest.raises(AttributeError):
            getattr(self.slipstream, method)

    @pytest.mark.parametrize('method', [
        attr for attr in dir(io.BytesIO) if
        not attr.startswith('_') and
        callable(getattr(io.BytesIO, attr)) and
        attr not in (
            'detach', 'getbuffer', 'getvalue', 'read', 'read1', 'readinto', 'readinto1',
            'readline', 'readlines', 'seek', 'seekable', 'tell', 'truncate', 'write', 'writelines')
    ])
    def test_delegated_methods(self, method):
        # Cannot patch built-in _io.BytesIO, so have to resort to patching the stream attribute in slipstream.
        with patch.object(self.slipstream, 'stream') as mock_stream:
            slipstream_method = getattr(self.slipstream, method)
            slipstream_method()
            getattr(mock_stream, method).assert_called_once_with()


class TestSlipStreamWithFileIO:
    def test_file_writing(self, tmpdir):
        f = tmpdir.mkdir('writing').join('slip.txt')
<<<<<<< HEAD
        s = SlipStream(f.open(mode='wb'))
        assert not s.readable()
        assert s.writable()
=======
        fio = f.open(mode='wb')
        s = SlipStream(fio)
>>>>>>> 40839290
        s.send_msg(b'hallo')
        s.send_msg(b'bye')
        s.close()
        assert fio.closed
        assert f.read_binary() == END + b'hallo' + END + END + b'bye' + END

    def test_file_reading(self, tmpdir):
        f = tmpdir.mkdir('reading').join('slip.txt')
        f.write_binary(END + b'hallo' + END + END + b'bye' + END)
<<<<<<< HEAD
        s = SlipStream(f.open(mode='rb'))
        assert s.readable()
        assert not s.writable()
=======
        fio = f.open(mode='rb')
        s = SlipStream(fio)
>>>>>>> 40839290
        assert s.recv_msg() == b'hallo'
        assert s.recv_msg() == b'bye'
        assert s.recv_msg() == b''
        s.close()
        assert fio.closed

    @pytest.mark.parametrize('method', [
        'detach', 'getbuffer', 'getvalue', 'peek', 'raw', 'read', 'read1', 'readinto', 'readinto1',
        'readline', 'readlines', 'seek', 'tell', 'truncate', 'write', 'writelines'
    ])
    def test_exception_for_not_supported_operations(self, method):
        self.slipstream = SlipStream(io.BufferedIOBase())
        with pytest.raises(AttributeError):
            getattr(self.slipstream, method)
        self.slipstream.close()

    # noinspection PyUnresolvedReferences
    @pytest.mark.parametrize('method', [
        attr for attr in dir(io.BytesIO) if
        not attr.startswith('_') and
        callable(getattr(io.BytesIO, attr)) and
        not attr.startswith('read') and
        not attr.startswith('write') and
        attr not in ('detach', 'getbuffer', 'getvalue', 'seek', 'seekable', 'tell', 'truncate')
    ])
    def test_delegated_methods(self, method, mocker):
        self.slipstream = SlipStream(io.BufferedIOBase())
        mocker.patch.object(sliplib.io.BufferedIOBase, method)
        getattr(sliplib.io.BufferedIOBase, method).reset_mock()
        getattr(self.slipstream, method)()  # Don't care about the arguments
        getattr(sliplib.io.BufferedIOBase, method).assert_called_once_with()
        self.slipstream.close()

    def test_iteration_on_file(self, tmpdir):
        f = tmpdir.mkdir('reading').join('slip.txt')
        f.write_binary(END + b'hallo' + END + END + b'bye' + END)
        stream = open(str(f), mode='rb')
        s = SlipStream(stream)
        expected = (b'hallo', b'bye')
        for exp, act in zip(expected, s):
            assert exp == act
        s.close()

    def test_iteration_and_explicit_reads_can_be_mixed(self, tmpdir):
        f = tmpdir.mkdir('reading').join('slip.txt')
        f.write_binary(END + b'hallo' + END + END + b'bye' + END + END + b'now' + END)
        stream = open(str(f), mode='rb')
        s = SlipStream(stream)
        iter_s = iter(s)
        assert next(iter_s) == b'hallo'
        assert s.recv_msg() == b'bye'
        assert next(iter_s) == b'now'

    def test_syntax_error_in_file_contents_is_detected_during_iteration(self, tmpdir):
        f = tmpdir.mkdir('reading').join('slip.txt')
        f.write_binary(END + b'hallo' + ESC + END + END + b'bye' + END)
        stream = open(str(f), mode='rb')
        s = SlipStream(stream)
        msg_list = []
        with pytest.raises(ProtocolError):
            msg_list.extend(m for m in s)
        msg_list.extend(m for m in s)
        assert msg_list == [b'bye']
        s.close()<|MERGE_RESOLUTION|>--- conflicted
+++ resolved
@@ -76,14 +76,10 @@
 class TestSlipStreamWithFileIO:
     def test_file_writing(self, tmpdir):
         f = tmpdir.mkdir('writing').join('slip.txt')
-<<<<<<< HEAD
-        s = SlipStream(f.open(mode='wb'))
+        fio = f.open(mode='wb')
+        s = SlipStream(fio)
         assert not s.readable()
         assert s.writable()
-=======
-        fio = f.open(mode='wb')
-        s = SlipStream(fio)
->>>>>>> 40839290
         s.send_msg(b'hallo')
         s.send_msg(b'bye')
         s.close()
@@ -93,14 +89,10 @@
     def test_file_reading(self, tmpdir):
         f = tmpdir.mkdir('reading').join('slip.txt')
         f.write_binary(END + b'hallo' + END + END + b'bye' + END)
-<<<<<<< HEAD
-        s = SlipStream(f.open(mode='rb'))
+        fio = f.open(mode='rb')
+        s = SlipStream(fio)
         assert s.readable()
         assert not s.writable()
-=======
-        fio = f.open(mode='rb')
-        s = SlipStream(fio)
->>>>>>> 40839290
         assert s.recv_msg() == b'hallo'
         assert s.recv_msg() == b'bye'
         assert s.recv_msg() == b''
